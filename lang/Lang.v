--- conflicted
+++ resolved
@@ -94,13 +94,8 @@
 
 (* assuming 64 bits - we can easily change this definition *)
 Module Type WORDSIZE.
-<<<<<<< HEAD
-  Parameter wordsize: .
-  Axiom wordsize_not_zero: wordsize <> 0%nat.
-=======
   Parameter wordsize: N.
   Axiom wordsize_not_zero: wordsize <> 0%N.
->>>>>>> ee974a47
 End WORDSIZE.
 
 Module Make(WS: WORDSIZE).
@@ -710,11 +705,7 @@
                  end
     | BNot a => v <- denote_expr a ;;
                  match v with
-<<<<<<< HEAD
-                 | Vnat v => Ret (Vnat (lnot v))
-=======
                  | Vnat v => Ret (Vnat (N.modulo (llnot v) max_unsigned))
->>>>>>> ee974a47
                  | _ => triggerNB "expr-Not"
                  end
     | ShiftL a b => l <- denote_expr a ;; r <- denote_expr b ;;
