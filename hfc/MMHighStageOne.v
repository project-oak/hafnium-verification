(*
 * Copyright 2020 Jieung Kim (jieungkim@google.com)
 *
 * Licensed under the Apache License, Version 2.0 (the "License");
 * you may not use this file except in compliance with the License.
 * You may obtain a copy of the License at
 *
 *     https://www.apache.org/licenses/LICENSE-2.0
 *
 * Unless required by applicable law or agreed to in writing, software
 * distributed under the License is distributed on an "AS IS" BASIS,
 * WITHOUT WARRANTIES OR CONDITIONS OF ANY KIND, either express or implied.
 * See the License for the specific language governing permissions and
 * limitations under the License.
 *)
From Coq Require Import
     Arith.PeanoNat
     Lists.List
     Strings.String
     Morphisms
     Setoid
     RelationClasses.

From ExtLib Require Import
     RelDec
     Data.String
     Structures.Monad
     Structures.Traversable
     Data.List.

From ITree Require Import
     ITree
     ITreeFacts
     Events.MapDefault
     Events.StateFacts.

From ITree Require Import
     ITree ITreeFacts.

Import ITreeNotations.
Import Monads.
Import MonadNotation.
Local Open Scope monad_scope.
Local Open Scope string_scope.
Require Import Coqlib sflib Coq.Arith.Peano_dec.
  

(* From HafniumCore *)
Require Import TestAux.
Require Import Lang.
Require Import Types.
Require Import MpoolConcur.
Require Import ArchMM.
Require Import Lock.

Import LangNotations.


Require Import Nat.
Require Import Coq.Arith.PeanoNat.
Require Import Coq.NArith.BinNat.
Require Import Coq.NArith.Nnat.
Require Import BitNat.

Local Open Scope expr_scope.
Local Open Scope stmt_scope.

Local Open Scope N_scope.


Section NOTATIONTEST.
  Local Close Scope itree_scope.
  Local Open Scope monad_scope.
  From ExtLib Require Import OptionMonad.
  Print Instances Monad.
  Print Instances PMonad.
  Variable oa: option nat.
  Fail Check (a <- oa ;; a).
  Local Existing Instance Monad_option | 100.
  Local Existing Instance Monad_option | 0.
  Notation "x ?? c1 !! c2" := (@pbind _ _ _ _ _ c1 (fun x => c2))
                                (at level 61, c1 at next level, right associativity).
  Fail Check ((a ?? oa !! a): option nat).
  Notation "x <- c1 ;; c2" := (@pbind _ (PMonad_Monad Monad_option) _ _ _ c1 (fun x => c2))
                                (at level 61, c1 at next level, right associativity).
  Check ((a <- oa ;; Some a): option nat).
End NOTATIONTEST.

Notation "x <- c1 ;; c2" := (@pbind _ (PMonad_Monad Monad_option) _ _ _ c1 (fun x => c2))
                              (at level 61, c1 at next level, right associativity).
Require Import Any.

Section AbsData.

  (* common definition *)

  Definition ident := N.

  Instance RelDec_ident: RelDec (@eq ident) :=
    { rel_dec := fun n0 n1 => if (N.eqb n0 n1) then true else false}.

  (* mpool *)

  Record mpool: Type :=
    mk {
        chunklist: list (nat * nat); (* paddr, limit *)
        fallback: option ident; (* mpoolid *)
      }
  .

  Definition mp_manager: Type := ident -> option mpool.
  Definition inital_mp_manager: mp_manager := fun _ => None.
  Definition mp_update (m: mp_manager) (k0: ident) (v: option mpool): mp_manager :=
    fun k1 => if rel_dec k0 k1 then v else m k1
  .

  (* page table *)

  Inductive PERM_TY := | ABSENT | VALID.
  Inductive OWN_TY := | OWNED | UNOWNED.
  Inductive SHARED_TY := | EXCLUSIVE | SHARED.

<<<<<<< HEAD
  
  Inductive PTE_TY := 
  | PTE (owner: option nat) (paddr : nat) (level : nat) (vaddr: option nat) (perm : PERM_TY).
  
=======
  Inductive PTE_TY :=
  | PTE (owner: option N) (paddr : N) (level : N) (vaddr: option N) (perm : PERM_TY).

>>>>>>> ee974a47
  Record pt_entry: Type := mkPTE {value: list PTE_TY}.

  Definition pt_manager : Type := ident -> option pt_entry.
  Definition inital_pt_manager: mp_manager := fun _ => None.
  Definition pt_update (m: pt_manager) (k0: ident) (v: option pt_entry): pt_manager :=
    fun k1 => if rel_dec k0 k1 then v else m k1
  .

End AbsData.


Module HighSpecDummyTest.
  
  Fixpoint pte_init_iter (base_addr: N) (level : N) (esize : N) (length : nat): list PTE_TY :=
    match length with
    | O => nil
    | S O => (PTE None base_addr level None ABSENT)::nil
    | S n =>
      let prev := pte_init_iter base_addr level esize n in
      let len := List.length prev in 
      prev ++ (PTE None (base_addr + (esize * (N.of_nat len))) level None ABSENT)::nil
    end.

  (* initialization of the pte entry *)
  Definition pte_init (vs : list val@{expr.u1}): (val@{expr.u2} * list val@{expr.u3}) :=
    let retv := match vs with
                | [(Vnat base_addr) ; (Vnat level) ; (Vnat esize) ;(Vnat len)] =>
                  unwrap (let new_ptes := pte_init_iter base_addr level esize (N.to_nat len) in
                          Some (Vabs (upcast new_ptes))
                         ) Vnodef
                | _ => Vnodef
                end
    in (retv, nil).

  (*
  Definition pte_init_aux2 (vs : list val@{expr.u1}): (val@{expr.u2} * list val@{expr.u3}) :=
    let retv := match vs with
                | [(Vabs a)] =>
                  unwrap (ptes <- downcast a pt_entry ;;
                          let new_ptes := 
                              (match ptes with
                               | mkPTE ptes_v =>
                                 match dec with
                                 | O => ptes_v (* use as it is *)
                                 | _ => pte_init ptes_v 
                                 end
                               end) in
                          Some (Vabs (upcast new_ptes))
                         ) Vnodef
                | _ => Vnodef
                end
    in (retv, nil).
    *)
  


  (* JIEUNG: strategy: 
     MPOOL and PAGE TABLE might have different structures (Is it true?)
     This prevents us to provide the same abstarct representation. 
     So, we can duplicate them. 
     we can initialize two data structures 
     1. MPOOL 
     2. PTE  
     Each one has valid field, which is a logical flag. When we use some parts of memory for page tables, 
     we will mark that part in MPOOL and PTE together.
     If it is marked, we can check PTE to see the proper value for page tables. 
     Diabling them is quite simliar 
   *)
  
  (* JIEUNG: let's make a debugging message for abs types *)
  (* JIEUNG: let's test the way to build heap *)
  (*
  Definition pte_init (d : var) res r : stmt := 
    r #= GetOwnedHeap #;
      res #= (CoqCode [CBV r ; CBV d] pte_init_aux) #;
      PutOwnedHeap r.
   *)

  Definition main res : stmt :=
    (Debug "[high-model] Calling" Vnull) #;
    res #= (CoqCode [CBV (Vnat 4000) ; CBV (Vnat 1) ; CBV (Vnat 4) ; CBV (Vnat 4)] pte_init) #;
    DebugHigh "[high-model] Calling" res #;
    DebugHigh "[high-model] Call End" res.
    (* Put "high level test end:" res. *)

  Definition mainF: function.
      mk_function_tac main ([]: list var) (["res"] : list var).
  Defined.
  
  Definition program: program :=
    [
      ("main", mainF)
    ].
  
  Definition modsems: list ModSem := [program_to_ModSem program]. 
  
  (*
    Definition isem: itree Event unit :=
      eval_multimodule_multicore
        modsems [ "main" ; "alloc1F" ; "alloc2F" ].
   *)
  
End HighSpecDummyTest.



(*
Module MPOOLMMHIGHTest.

  Let mpool_init_aux (vs: list val): (val * list val) :=
    let retv := match vs with
                | [(Vabs a) ; (Vptr (Some p_id) _)] =>
                  match downcast a mp_manager with
                  | Some mm0 => let mm1 := (mp_update mm0 p_id (Some (mk nil None))) in
                                Vabs (upcast mm1)
                  | _ => Vnodef
                  end
                | _ => Vnodef
                end
    in
    (retv, nil)
  .
  
  Definition mpool_init (p: var) r: stmt :=
    r #= GetOwnedHeap #;
      PutOwnedHeap (CoqCode [CBV r ; CBV p] mpool_init_aux) #;
      Skip
  .



  Let mp_init_with_fallback_aux (vs: list val): (val * list val) :=
    let retv := match vs with
                | [(Vabs a) ; (Vptr (Some p_id) _) ; (Vptr (Some fb_id) _)] =>
                  match downcast a mp_manager with
                  | Some mm0 => let mm1 := (mp_update mm0 p_id (Some (mk nil (Some fb_id)))) in
                                Vabs (upcast mm1)
                  | _ => Vnodef
                  end
                | _ => Vnodef
                end
    in
    (retv, nil)
  .
  
  Definition mpool_init_with_fallback (p fallback: var) r: stmt :=
    r #= GetOwnedHeap #;
      PutOwnedHeap (CoqCode [CBV r ; CBV p ; CBV fallback] mp_init_with_fallback_aux) #;
      Skip
  .
  
  Let mpool_check_fallback (vs: list val): (val * list val) :=
    let retv := match vs with
                | [(Vabs a) ; (Vptr (Some p_id) _)]=>
                  unwrap (mm <- downcast a mp_manager ;;
                          mp <- mm p_id ;;
                          Some (is_some (mp.(fallback)): val)
                         ) Vnodef
                | _ => Vnodef
                end
    in
    (retv, nil)
  .
  
  Let mpool_get_chunk_list (vs: list val): (val * list val) :=
    let retv := match vs with
                | [(Vabs a) ; (Vptr (Some p_id) _)]=>
                  unwrap (mm <- downcast a mp_manager ;;
                          mp <- mm p_id ;;
                          Some (Vabs (upcast mp.(chunklist)))
                         ) Vnodef
                | _ => Vnodef
                end
    in
    (retv, nil)
  .
  
  Definition mpool_add_chunk (mp: mpool) (chunk: nat * nat): mpool :=
    mk (chunk :: mp.(chunklist)) mp.(fallback)
  .

  Let mp_fini_aux (vs: list val): (val * list val) :=
    match vs with
    | [(Vabs a0) ; (Vptr (Some p_id) _) ; (Vabs a1)]=>
      unwrap (mm0 <- downcast a0 mp_manager ;;
              cl <- downcast a1 (list (nat * nat)) ;;
              mp <- mm0 p_id ;;
              fb_id <- mp.(fallback) ;;
              fb <- mm0 fb_id ;;
              match cl with
              | hd :: tl =>
                let mm1 := (mp_update mm0 fb_id (Some (mpool_add_chunk fb hd))) in
                Some (Vtrue, [(Vabs (upcast mm1)) ; (Vabs (upcast tl))])
              | _ => Some (Vfalse, [(Vabs a0) ; (Vabs a1)])
              (* | _ => (Vfalse, [(Vabs (upcast mm0)) ; (Vabs (upcast nil))]) *)
              end
             ) (Vnodef, nil)
    | _ => (Vnodef, nil)
    end
  .

  Let fini_aux2 (vs: list val): (val * list val) :=
    let retv := match vs with
                | [(Vabs a) ; (Vptr (Some p_id) _)]=>
                  unwrap (mm0 <- downcast a mp_manager ;;
                          mp <- mm0 p_id ;;
                          let mm1 := (mp_update mm0 p_id None) in
                          Some (Vabs (upcast mm1))
                         ) Vnodef
                | _ => Vnodef
                end
    in
    (retv, nil)
  .

End MPOOLMMHIGHTest.
*)<|MERGE_RESOLUTION|>--- conflicted
+++ resolved
@@ -120,16 +120,9 @@
   Inductive OWN_TY := | OWNED | UNOWNED.
   Inductive SHARED_TY := | EXCLUSIVE | SHARED.
 
-<<<<<<< HEAD
-  
-  Inductive PTE_TY := 
-  | PTE (owner: option nat) (paddr : nat) (level : nat) (vaddr: option nat) (perm : PERM_TY).
-  
-=======
   Inductive PTE_TY :=
   | PTE (owner: option N) (paddr : N) (level : N) (vaddr: option N) (perm : PERM_TY).
 
->>>>>>> ee974a47
   Record pt_entry: Type := mkPTE {value: list PTE_TY}.
 
   Definition pt_manager : Type := ident -> option pt_entry.
